name: Publish

on:
<<<<<<< HEAD
=======
  workflow_dispatch: 
>>>>>>> add0b0b4
  release:
    types: [created]
  push:
    branches:
    - main
  pull_request:
    branches:
    - main

jobs:
  java_build:
    name: Build and Publish Jar
    runs-on: ubuntu-latest
    steps:
      - name: Checkout
        uses: actions/checkout@v2

      - name: Get Version
        run: |
          # Strip git prefix from version.
          VERSION=$(echo "${{ github.ref }}" | sed -e 's,.*/\(.*\),\1,')

          # Strip "v" prefix from tag name.
          [[ "${{ github.ref }}" == "refs/tags/"* ]] && VERSION=$(echo $VERSION | sed -e 's/^v//')

          # Store version for later use.
          echo "VERSION=$VERSION"
          echo "VERSION=$VERSION" >> $GITHUB_ENV

      - name: Set up JDK 11
        uses: actions/setup-java@v1
        with:
          java-version: 11
          server-id: github

      - name: Build with Gradle
        run: ./gradlew clean build -x test -Pversion=$VERSION

      - name: Install gpg secret key
        run: |
          export GPG_TTY=$(tty)
          echo -n "${{ secrets.OSSRH_GPG_SECRET_KEY }}" | base64 --decode | gpg --batch --import
          gpg --list-secret-keys --keyid-format LONG
          echo -n "${{ secrets.OSSRH_GPG_SECRET_KEY }}" | base64 --decode > $GITHUB_WORKSPACE/release.gpg
<<<<<<< HEAD
        if: github.event_name == 'release'
=======
#        if: github.event_name == 'release'
>>>>>>> add0b0b4

      - name: Publish to Maven Central
        run: |
          ./gradlew publishToSonatype $(if [ "${{github.event.release.prerelease}}" = "true" ]; then echo 'closeSonatypeStagingRepository'; else echo 'closeAndReleaseSonatypeStagingRepository'; fi) \
            -Pversion=$VERSION \
            -Psigning.keyId=B7D30ABE -Psigning.password="${{ secrets.OSSRH_GPG_SECRET_KEY_PASSWORD }}" -Psigning.secretKeyRingFile=$GITHUB_WORKSPACE/release.gpg \
            --info
        env:
          OSSRH_USERNAME: ${{ secrets.OSSRH_USERNAME }}
          OSSRH_PASSWORD: ${{ secrets.OSSRH_PASSWORD }}
<<<<<<< HEAD
        if: github.event_name == 'release'
=======
#        if: github.event_name == 'release'
>>>>>>> add0b0b4
<|MERGE_RESOLUTION|>--- conflicted
+++ resolved
@@ -1,10 +1,6 @@
 name: Publish
 
 on:
-<<<<<<< HEAD
-=======
-  workflow_dispatch: 
->>>>>>> add0b0b4
   release:
     types: [created]
   push:
@@ -49,11 +45,7 @@
           echo -n "${{ secrets.OSSRH_GPG_SECRET_KEY }}" | base64 --decode | gpg --batch --import
           gpg --list-secret-keys --keyid-format LONG
           echo -n "${{ secrets.OSSRH_GPG_SECRET_KEY }}" | base64 --decode > $GITHUB_WORKSPACE/release.gpg
-<<<<<<< HEAD
         if: github.event_name == 'release'
-=======
-#        if: github.event_name == 'release'
->>>>>>> add0b0b4
 
       - name: Publish to Maven Central
         run: |
@@ -64,8 +56,4 @@
         env:
           OSSRH_USERNAME: ${{ secrets.OSSRH_USERNAME }}
           OSSRH_PASSWORD: ${{ secrets.OSSRH_PASSWORD }}
-<<<<<<< HEAD
-        if: github.event_name == 'release'
-=======
-#        if: github.event_name == 'release'
->>>>>>> add0b0b4
+          if: github.event_name == 'release'
