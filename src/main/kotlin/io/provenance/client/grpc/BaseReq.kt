package io.provenance.client.grpc

import com.google.protobuf.Any
import com.google.protobuf.ByteString
import cosmos.auth.v1beta1.Auth
import cosmos.crypto.secp256k1.Keys
import cosmos.tx.signing.v1beta1.Signing.SignMode
import cosmos.tx.v1beta1.TxOuterClass.AuthInfo
import cosmos.tx.v1beta1.TxOuterClass.Fee
import cosmos.tx.v1beta1.TxOuterClass.ModeInfo
import cosmos.tx.v1beta1.TxOuterClass.ModeInfo.Single
import cosmos.tx.v1beta1.TxOuterClass.SignDoc
import cosmos.tx.v1beta1.TxOuterClass.SignerInfo
import cosmos.tx.v1beta1.TxOuterClass.TxBody
<<<<<<< HEAD
=======

const val DEFAULT_GAS_DENOM = "nhash"
>>>>>>> c2b9ba1c

interface Signer {
    fun address(): String
    fun pubKey(): Keys.PubKey
    fun sign(data: ByteArray): ByteArray
}

data class BaseReqSigner(
    val signer: Signer,
    val sequenceOffset: Int = 0,
    val account: Auth.BaseAccount? = null
)

data class BaseReq(
    val signers: List<BaseReqSigner>,
    val body: TxBody,
    val chainId: String,
<<<<<<< HEAD
    val gasAdjustment: Float? = null
=======
    val gasAdjustment: Double? = null,
    val feeGranter: String? = null
>>>>>>> c2b9ba1c
) {

    fun buildAuthInfo(gasEstimate: GasEstimate = GasEstimate(0)): AuthInfo =
        AuthInfo.newBuilder()
            .setFee(
                Fee.newBuilder()
                    .addAllAmount(gasEstimate.feesCalculated)
                    .setGasLimit(gasEstimate.limit)
                    .also {
                        if (feeGranter != null) {
                            it.granter = feeGranter
                        }
                    }
            )
            .addAllSignerInfos(
                signers.map {
                    SignerInfo.newBuilder()
                        .setPublicKey(Any.pack(it.signer.pubKey(), ""))
                        .setModeInfo(
                            ModeInfo.newBuilder()
                                .setSingle(Single.newBuilder().setModeValue(SignMode.SIGN_MODE_DIRECT_VALUE))
                        )
                        .setSequence(it.account!!.sequence + it.sequenceOffset)
                        .build()
                }
            )
            .build()

    fun buildSignDocBytesList(authInfoBytes: ByteString, bodyBytes: ByteString): List<ByteArray> =
        signers.map {
            SignDoc.newBuilder()
                .setBodyBytes(bodyBytes)
                .setAuthInfoBytes(authInfoBytes)
                .setChainId(chainId)
                .setAccountNumber(it.account!!.accountNumber)
                .build()
                .toByteArray()
        }
}<|MERGE_RESOLUTION|>--- conflicted
+++ resolved
@@ -12,11 +12,6 @@
 import cosmos.tx.v1beta1.TxOuterClass.SignDoc
 import cosmos.tx.v1beta1.TxOuterClass.SignerInfo
 import cosmos.tx.v1beta1.TxOuterClass.TxBody
-<<<<<<< HEAD
-=======
-
-const val DEFAULT_GAS_DENOM = "nhash"
->>>>>>> c2b9ba1c
 
 interface Signer {
     fun address(): String
@@ -34,12 +29,8 @@
     val signers: List<BaseReqSigner>,
     val body: TxBody,
     val chainId: String,
-<<<<<<< HEAD
-    val gasAdjustment: Float? = null
-=======
-    val gasAdjustment: Double? = null,
+    val gasAdjustment: Float? = null,
     val feeGranter: String? = null
->>>>>>> c2b9ba1c
 ) {
 
     fun buildAuthInfo(gasEstimate: GasEstimate = GasEstimate(0)): AuthInfo =
