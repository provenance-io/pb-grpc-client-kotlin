--- conflicted
+++ resolved
@@ -87,12 +87,8 @@
     fun baseRequest(
         txBody: TxBody,
         signers: List<BaseReqSigner>,
-<<<<<<< HEAD
         gasAdjustment: Float? = null,
-=======
-        gasAdjustment: Double? = null,
         feeGranter: String? = null,
->>>>>>> c2b9ba1c
     ): BaseReq =
         signers.map {
             BaseReqSigner(
@@ -163,12 +159,8 @@
         txBody: TxBody,
         signers: List<BaseReqSigner>,
         mode: ServiceOuterClass.BroadcastMode = ServiceOuterClass.BroadcastMode.BROADCAST_MODE_SYNC,
-<<<<<<< HEAD
         gasAdjustment: Float? = null,
-=======
-        gasAdjustment: Double? = null,
         feeGranter: String? = null
->>>>>>> c2b9ba1c
     ): ServiceOuterClass.BroadcastTxResponse = baseRequest(
         txBody = txBody,
         signers = signers,
@@ -176,7 +168,6 @@
         feeGranter = feeGranter
     ).let { baseReq -> broadcastTx(baseReq, estimateTx(baseReq), mode) }
 
-<<<<<<< HEAD
     fun getAcountBalance(bech32Address: String, denom: String): CoinOuterClass.Coin =
         bankClient.balance(
             cosmos.bank.v1beta1.QueryOuterClass.QueryBalanceRequest.newBuilder().setAddress(bech32Address).setDenom(denom).build()
@@ -225,15 +216,4 @@
             listOf(BaseReqSigner(walletSigner)), gasAdjustment = 1.5f, mode = ServiceOuterClass.BroadcastMode.BROADCAST_MODE_BLOCK
         )
     }
-=======
-    fun getBaseAccount(bech32Address: String): Auth.BaseAccount =
-        authClient.account(
-            QueryOuterClass.QueryAccountRequest.newBuilder().setAddress(bech32Address).build()
-        ).account.run {
-            when {
-                this.`is`(Auth.BaseAccount::class.java) -> unpack(Auth.BaseAccount::class.java)
-                else -> throw IllegalArgumentException("Account type not handled:$typeUrl")
-            }
-        }
->>>>>>> c2b9ba1c
 }