--- conflicted
+++ resolved
@@ -9,21 +9,6 @@
 import io.provenance.hdwallet.wallet.Account
 import io.provenance.hdwallet.wallet.Wallet
 
-<<<<<<< HEAD
-enum class NetworkType(
-    /**
-     * The hrp (Human Readable Prefix) of the network address
-     */
-    val prefix: String,
-    /**
-     * The HD wallet path
-     */
-    val path: String
-) {
-    TESTNET("tp", "m/44'/1'/0'/0/0'"),
-    COSMOS_TESTNET("tp", "m/44'/1'/0'/0/0"), // cause we are now creating validators on localnet with that path ffs
-    MAINNET("pb", "m/505'/1'/0'/0/0")
-=======
 /**
  * Create a [WalletSigner] from a BIP-39 mnemonic.
  *
@@ -48,7 +33,6 @@
         testnet = !isMainNet
     )
     return WalletSigner(wallet[path])
->>>>>>> c2b9ba1c
 }
 
 /**
@@ -94,8 +78,6 @@
 fun fromBase58EncodedKey(networkType: NetworkType, key: String) =
     WalletSigner(Account.fromBip32(hrp = networkType.prefix, bip32 = key))
 
-<<<<<<< HEAD
-=======
 /**
  * The signing wallet implementation
  *
@@ -103,7 +85,6 @@
  */
 class WalletSigner(private val account: Account) : Signer {
 
->>>>>>> c2b9ba1c
     override fun address(): String = account.address.value
 
     override fun pubKey(): Keys.PubKey =
@@ -112,13 +93,8 @@
             .setKey(ByteString.copyFrom(account.keyPair.publicKey.compressed()))
             .build()
 
-<<<<<<< HEAD
-    override fun sign(data: ByteArray): ByteArray =
-        BCECSigner().sign(account.keyPair.privateKey, data.sha256()).encodeAsBTC().toByteArray()
-=======
     override fun sign(data: ByteArray): ByteArray = BCECSigner()
         .sign(account.keyPair.privateKey, data.sha256())
         .encodeAsBTC()
         .toByteArray()
->>>>>>> c2b9ba1c
 }