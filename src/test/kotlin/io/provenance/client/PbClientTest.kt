--- conflicted
+++ resolved
@@ -11,8 +11,8 @@
 import io.provenance.client.protobuf.extensions.toAny
 import io.provenance.client.protobuf.extensions.toTxBody
 import io.provenance.client.wallet.NetworkType
-<<<<<<< HEAD
 import io.provenance.client.wallet.WalletSigner
+import io.provenance.client.wallet.fromMnemonic
 import org.junit.Before
 import org.junit.Ignore
 import java.io.File
@@ -20,10 +20,6 @@
 import kotlin.test.Test
 import kotlin.test.assertEquals
 import kotlin.test.assertNotNull
-=======
-import io.provenance.client.wallet.fromMnemonic
-import java.net.URI
->>>>>>> c2b9ba1c
 import kotlin.test.assertTrue
 
 // Tests only work with `make localnet-start` being run on provenance github projects.
@@ -36,7 +32,6 @@
     )
     var mapOfNodeSigners = mutableMapOf<String, WalletSigner>()
 
-<<<<<<< HEAD
     // sample mnemonic, can be anything
     private val mnemonic =
         "tenant radar absurd ostrich music useless broom cup dragon depart annual charge lawsuit aware embark leader hour major venture private near inside daughter cabin" // any mnemonic
@@ -56,9 +51,6 @@
     }
 
     @Test
-=======
-    // @Test
->>>>>>> c2b9ba1c
     fun testClientQuery() {
         pbClient.authClient.accounts(
             QueryOuterClass.QueryAccountsRequest.getDefaultInstance()
@@ -76,8 +68,7 @@
      */
     @Test
     fun testClientTxn() {
-<<<<<<< HEAD
-        val walletSignerToWallet = WalletSigner(NetworkType.TESTNET, mnemonic)
+        val walletSignerToWallet = fromMnemonic(NetworkType.TESTNET, mnemonic)
         val wallet = mapOfNodeSigners["node0"]!!
 
         val balanceHashOriginal = pbClient.getAcountBalance(wallet.address(), "nhash")
@@ -127,7 +118,7 @@
     @Test
     fun testClientMultipleTxn() {
         // sample mnemonic
-        val walletSignerToWallet = WalletSigner(NetworkType.TESTNET, mnemonic)
+        val walletSignerToWallet = fromMnemonic(NetworkType.TESTNET, mnemonic)
         val wallet = mapOfNodeSigners["node0"]!!
 
         val balanceHashOriginal = pbClient.getAcountBalance(wallet.address(), "nhash")
@@ -197,7 +188,7 @@
         for (i in 0 until 4) {
             val jsonString: String = File("../../provenance/build/node$i/key_seed.json").readText(Charsets.UTF_8)
             val map = Gson().fromJson(jsonString, mutableMapOf<String, String>().javaClass)
-            val walletSigner = WalletSigner(NetworkType.COSMOS_TESTNET, map["secret"]!!)
+            val walletSigner = fromMnemonic(NetworkType.COSMOS_TESTNET, map["secret"]!!)
             println(walletSigner.address())
             mapOfSigners.put("node$i", walletSigner)
         }
@@ -210,11 +201,6 @@
 
         // let the block be committed
         Thread.sleep(10000)
-=======
-        val mnemonic = "your 20 word phrase here" // todo use your own mnemonic
-        val walletSigner = fromMnemonic(NetworkType.TESTNET, mnemonic)
-        val txn: TxOuterClass.TxBody = TxOuterClass.TxBody.getDefaultInstance() // todo create your own txn
->>>>>>> c2b9ba1c
 
         // vote on proposal
         val govProp = pbClient.getAllProposalsAndFilter()!!
