<<<<<<< HEAD
import org.gradle.api.artifacts.dsl.RepositoryHandler
import org.gradle.api.artifacts.repositories.MavenArtifactRepository
import java.net.URI
=======
//import Repos.sonatypeOss
>>>>>>> add0b0b4

buildscript {
    repositories {
        gradlePluginPortal()
    }
    dependencies {
        classpath("org.jetbrains.kotlin:kotlin-gradle-plugin:1.5.0")
    }
}


plugins {
    id("org.jetbrains.kotlin.jvm") version "1.3.72"
    `java-library`
    `maven-publish`
<<<<<<< HEAD
    signing
=======
>>>>>>> add0b0b4
    id("io.github.gradle-nexus.publish-plugin") version "1.1.0"
}

repositories {
    mavenCentral()
    // For KEthereum library
    maven(url="https://jitpack.io")
}

java {
    sourceCompatibility = JavaVersion.VERSION_11
    targetCompatibility = JavaVersion.VERSION_1_8
    withSourcesJar()
    withJavadocJar()
}

val projectVersion = project.property("version")?.takeIf { it != "unspecified" } ?: "1.0-SNAPSHOT"

object Versions {
    val ProvenanceProtos = "1.7.0-0.0.2"
    val ProvenanceHDWallet = "0.1.9"
    val BouncyCastle = "1.63"
    val Kethereum = "0.83.4"
    val Komputing = "0.1"
    val Grpc = "1.42.0"
    val Kotlin = "1.5.0"
}

dependencies {

    // Kotlin
    implementation("org.jetbrains.kotlin:kotlin-allopen:${Versions.Kotlin}")
    implementation("org.jetbrains.kotlin:kotlin-reflect:${Versions.Kotlin}")
    implementation("org.jetbrains.kotlin:kotlin-stdlib-jdk8:${Versions.Kotlin}")

    // Provenance
    implementation("io.provenance.protobuf:pb-proto-java:${Versions.ProvenanceProtos}")
    implementation("io.provenance.hdwallet:hdwallet:${Versions.ProvenanceHDWallet}")

    // Grpc
    implementation("io.grpc:grpc-alts:${Versions.Grpc}")
    implementation("io.grpc:grpc-netty:${Versions.Grpc}")
    implementation("io.grpc:grpc-protobuf:${Versions.Grpc}")
    implementation("io.grpc:grpc-stub:${Versions.Grpc}")

    // Crypto
    implementation("org.bouncycastle:bcprov-jdk15on:${Versions.BouncyCastle}")
    implementation("com.github.komputing.kethereum:bip32:${Versions.Kethereum}")
    implementation("com.github.komputing.kethereum:bip39:${Versions.Kethereum}")
    implementation("com.github.komputing.kethereum:crypto:${Versions.Kethereum}")
    implementation("com.github.komputing.kethereum:crypto_api:${Versions.Kethereum}")
    implementation("com.github.komputing.kethereum:crypto_impl_bouncycastle:${Versions.Kethereum}")
    implementation("com.github.komputing.kethereum:extensions_kotlin:${Versions.Kethereum}")
    implementation("com.github.komputing.kethereum:model:${Versions.Kethereum}")
    implementation("com.github.komputing:kbase58:${Versions.Komputing}")
    implementation("com.github.komputing:kbip44:${Versions.Komputing}")

    // Test
    testImplementation("org.jetbrains.kotlin:kotlin-test")
    testImplementation("org.jetbrains.kotlin:kotlin-test-junit")
}

configurations.forEach { it.exclude("org.slf4j", "slf4j-api") }


publishing {
    publications {
        create<MavenPublication>("maven") {
            groupId = "io.provenance.client"
            artifactId = "pb-grpc-client-kotlin"
            version = "$projectVersion"

            from(components["java"])

            pom {
                name.set("Provenance Blockchain GRPC Kotlin Client")
                description.set("A GRPC client for communicating with the Provenance Blockchain")
                url.set("https://provenance.io")

                licenses {
                    license {
                        name.set("The Apache License, Version 2.0")
                        url.set("http://www.apache.org/licenses/LICENSE-2.0.txt")
                    }
                }

                developers {
                    developer {
                        id.set("vwagner")
                        name.set("Valerie Wagner")
                        email.set("tech@figure.com")
                    }
                }

                scm {
                    connection.set("git@github.com:provenance-io/pb-grpc-client-kotlin.git")
                    developerConnection.set("git@github.com/provenance-io/pb-grpc-client-kotlin.git")
                    url.set("https://github.com/provenance-io/pb-grpc-client-kotlin")
                }
            }
        }
    }
    signing {
        sign(publishing.publications["maven"])
    }
}


nexusPublishing {
    repositories {
        sonatype {
            nexusUrl.set(uri("https://s01.oss.sonatype.org/service/local/"))
            snapshotRepositoryUrl.set(uri("https://s01.oss.sonatype.org/content/repositories/snapshots/"))
            username.set(findProject("ossrhUsername")?.toString() ?: System.getenv("OSSRH_USERNAME"))
            password.set(findProject("ossrhPassword")?.toString() ?: System.getenv("OSSRH_PASSWORD"))
            stagingProfileId.set("3180ca260b82a7") // prevents querying for the staging profile id, performance optimization
        }
    }
}

object Repos {
    private object sonatype {
        const val snapshots = "https://s01.oss.sonatype.org/content/repositories/snapshots/"
        const val releases = "https://s01.oss.sonatype.org/service/local/staging/deploy/maven2/"
    }

    fun RepositoryHandler.sonatypeOss(projectVersion: String): MavenArtifactRepository {
        val murl =
            if (projectVersion == "1.0-SNAPSHOT") sonatype.snapshots
            else sonatype.releases

        return maven {
            name = "Sonatype"
            url = URI.create(murl)
            credentials {
                username = System.getenv("OSSRH_USERNAME")
                password = System.getenv("OSSRH_PASSWORD")
            }
        }
    }
}


nexusPublishing {
    repositories {
        sonatype {
            nexusUrl.set(uri("https://s01.oss.sonatype.org/service/local/"))
            snapshotRepositoryUrl.set(uri("https://s01.oss.sonatype.org/content/repositories/snapshots/"))
            username.set(findProject("ossrhUsername")?.toString() ?: System.getenv("OSSRH_USERNAME"))
            password.set(findProject("ossrhPassword")?.toString() ?: System.getenv("OSSRH_PASSWORD"))
            stagingProfileId.set("3180ca260b82a7") // prevents querying for the staging profile id, performance optimization
        }
    }
}<|MERGE_RESOLUTION|>--- conflicted
+++ resolved
@@ -1,10 +1,6 @@
-<<<<<<< HEAD
 import org.gradle.api.artifacts.dsl.RepositoryHandler
 import org.gradle.api.artifacts.repositories.MavenArtifactRepository
 import java.net.URI
-=======
-//import Repos.sonatypeOss
->>>>>>> add0b0b4
 
 buildscript {
     repositories {
@@ -20,10 +16,7 @@
     id("org.jetbrains.kotlin.jvm") version "1.3.72"
     `java-library`
     `maven-publish`
-<<<<<<< HEAD
     signing
-=======
->>>>>>> add0b0b4
     id("io.github.gradle-nexus.publish-plugin") version "1.1.0"
 }
 
